#include <clutter/clutter.h>

#include <stdio.h>
#include <stdlib.h>
#include <string.h>
#include <gmodule.h>

#define RECT_L 200
#define RECT_T 150
#define RECT_W 320
#define RECT_H 240

static ClutterActor *test_rectangle = NULL;
static ClutterActor *label = NULL;


static gboolean
on_event (ClutterStage *stage,
	  ClutterEvent *event,
	  gpointer      user_data)
{
  switch (event->type)
    {
    case CLUTTER_BUTTON_PRESS:
      {
	gint x, y;
	ClutterActor * actor;
	ClutterUnit xu2, yu2;

        clutter_event_get_coords (event, &x, &y);

	actor = clutter_stage_get_actor_at_pos (stage, x, y);

	if (clutter_actor_transform_stage_point (actor,
                                                 CLUTTER_UNITS_FROM_DEVICE (x),
<<<<<<< HEAD
                                                 CLUTTER_UNITS_FROM_DEVICE (y),
                                                 &xu2, &yu2))
=======
						 CLUTTER_UNITS_FROM_DEVICE (y),
						 &xu2, &yu2))
>>>>>>> ad7d1b54
	  {
	    gchar *txt;

	    if (actor == test_rectangle)
	      txt = g_strdup_printf ("Click on rectangle\n"
				     "Screen coords: [%d, %d]\n"
				     "Local coords : [%d, %d]",
				     x, y,
				     CLUTTER_UNITS_TO_DEVICE (xu2),
				     CLUTTER_UNITS_TO_DEVICE (yu2));
	    else
	      txt = g_strdup_printf ("Click on stage\n"
				     "Screen coords: [%d, %d]\n"
				     "Local coords : [%d, %d]",
				     x, y,
				     CLUTTER_UNITS_TO_DEVICE (xu2),
				     CLUTTER_UNITS_TO_DEVICE (yu2));

	    clutter_text_set_text (CLUTTER_TEXT (label), txt);
	    g_free (txt);
	  }
	else
	  clutter_text_set_text (CLUTTER_TEXT (label), "Unprojection failed.");
      }
      break;

    default:
      break;
    }

  return FALSE;
}


G_MODULE_EXPORT int
test_unproject_main (int argc, char *argv[])
{
  gchar *txt;
  ClutterActor *rect, *stage, *label0;
  int i, rotate_x = 0, rotate_y = 60, rotate_z = 0;
  ClutterColor stage_clr = { 0x0,  0x0,  0x0,  0xff },
               white     = { 0xff, 0xff, 0xff, 0xff },
               blue      = { 0x0,  0xff, 0xff, 0xff };

  for (i = 0; i < argc; ++i)
    {
      if (!strncmp (argv[i], "--rotate-x", 10))
	{
	  rotate_x = atoi (argv[i] + 11);
	}
      else if (!strncmp (argv[i], "--rotate-y", 10))
	{
	  rotate_y = atoi (argv[i] + 11);
	}
      else if (!strncmp (argv[i], "--rotate-z", 10))
	{
	  rotate_z = atoi (argv[i] + 11);
	}
      else if (!strncmp (argv[i], "--help", 6))
	{
	  g_print ("%s [--rotage-x=degrees] "
                   "[--rotage-y=degrees] "
                   "[--rotage-z=degrees]\n",
		   argv[0]);

	  return EXIT_FAILURE;
	}
    }

  clutter_init (&argc, &argv);

  stage = clutter_stage_get_default ();

  clutter_stage_set_color (CLUTTER_STAGE (stage), &stage_clr);
  clutter_actor_set_size (stage, 640, 480);

  rect = clutter_rectangle_new_with_color (&white);
  clutter_actor_set_size (rect, RECT_W, RECT_H);
  clutter_actor_set_position (rect, RECT_L, RECT_T);
  clutter_actor_set_rotation (rect, CLUTTER_X_AXIS, rotate_x, 0, 0, 0);
  clutter_actor_set_rotation (rect, CLUTTER_Y_AXIS, rotate_y, 0, 0, 0);
  clutter_actor_set_rotation (rect, CLUTTER_Z_AXIS, rotate_z, 0, 0, 0);
  clutter_group_add (CLUTTER_GROUP (stage), rect);
  test_rectangle = rect;

  txt = g_strdup_printf ("Rectangle: L %d, R %d, T %d, B %d\n"
			 "Rotation : x %d, y %d, z %d",
			 RECT_L, RECT_L + RECT_W,
			 RECT_T, RECT_T + RECT_H,
			 rotate_x, rotate_y, rotate_z);

  label0 = clutter_text_new_with_text ("Mono 8pt", txt);
  clutter_text_set_color (CLUTTER_TEXT (label0), &white);

  clutter_actor_set_position (label0, 10, 10);
  clutter_group_add (CLUTTER_GROUP (stage), label0);

  g_free (txt);

  label =
    clutter_text_new_with_text ("Mono 8pt", "Click around!");

  clutter_text_set_color (CLUTTER_TEXT (label), &blue);

  clutter_actor_set_position (label, 10, 50);
  clutter_group_add (CLUTTER_GROUP (stage), label);

  clutter_actor_show_all (stage);

  g_signal_connect (stage, "event", G_CALLBACK (on_event), NULL);

  clutter_main();

  test_rectangle = NULL;
  label = NULL;

  return EXIT_SUCCESS;
}<|MERGE_RESOLUTION|>--- conflicted
+++ resolved
@@ -33,13 +33,8 @@
 
 	if (clutter_actor_transform_stage_point (actor,
                                                  CLUTTER_UNITS_FROM_DEVICE (x),
-<<<<<<< HEAD
                                                  CLUTTER_UNITS_FROM_DEVICE (y),
                                                  &xu2, &yu2))
-=======
-						 CLUTTER_UNITS_FROM_DEVICE (y),
-						 &xu2, &yu2))
->>>>>>> ad7d1b54
 	  {
 	    gchar *txt;
 
