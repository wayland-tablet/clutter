/*
 * Clutter.
 *
 * An OpenGL based 'interactive canvas' library.
 *
 * Authored By Matthew Allum  <mallum@openedhand.com>
 *             Jorn Baayen  <jorn@openedhand.com>
 *             Emmanuele Bassi  <ebassi@openedhand.com>
 *             Tomas Frydrych <tf@openedhand.com>
 *
 * Copyright (C) 2006, 2007, 2008 OpenedHand
 * Copyright (C) 2009 Intel Corp.
 *
 * This library is free software; you can redistribute it and/or
 * modify it under the terms of the GNU Lesser General Public
 * License as published by the Free Software Foundation; either
 * version 2 of the License, or (at your option) any later version.
 *
 * This library is distributed in the hope that it will be useful,
 * but WITHOUT ANY WARRANTY; without even the implied warranty of
 * MERCHANTABILITY or FITNESS FOR A PARTICULAR PURPOSE.  See the GNU
 * Lesser General Public License for more details.
 *
 * You should have received a copy of the GNU Lesser General Public
 * License along with this library; if not, write to the
 * Free Software Foundation, Inc., 59 Temple Place - Suite 330,
 * Boston, MA 02111-1307, USA.
 */

/**
 * SECTION:clutter-alpha
 * @short_description: A class for calculating an alpha value as a function
 * of time.
 *
 * #ClutterAlpha is a class for calculating an floating point value
 * dependent only on the position of a #ClutterTimeline.
 *
 * A #ClutterAlpha binds a #ClutterTimeline to a progress function which
 * translates the time T into an adimensional factor alpha. The factor can
 * then be used to drive a #ClutterBehaviour, which will translate the
 * alpha value into something meaningful for a #ClutterActor.
 *
 * You should provide a #ClutterTimeline and bind it to the #ClutterAlpha
 * instance using clutter_alpha_set_timeline(). You should also set an
 * "animation mode", either by using the #ClutterAnimatioMode values that
 * Clutter itself provides or by registering custom functions using
 * clutter_alpha_register_func().
 *
 * Instead of a #ClutterAnimationMode you may provide a function returning
 * the alpha value depending on the progress of the timeline, using
 * clutter_alpha_set_func() or clutter_alpha_set_closure(). The alpha
 * function will be executed each time a new frame in the #ClutterTimeline
 * is reached.
 *
 * Since the alpha function is controlled by the timeline instance, you can
 * pause, stop or resume the #ClutterAlpha from calling the alpha function by
 * using the appropriate functions of the #ClutterTimeline object.
 *
 * #ClutterAlpha is used to "drive" a #ClutterBehaviour instance, and it
 * is internally used by the #ClutterAnimation API.
 *
 * <figure id="easing-modes">
 *   <title>Easing modes provided by Clutter</title>
 *   <graphic fileref="easing-modes.png" format="PNG"/>
 * </figure>
 *
 * Since: 0.2
 */

#ifdef HAVE_CONFIG_H
#include "config.h"
#endif

#include <math.h>

#include "clutter-alpha.h"
#include "clutter-debug.h"
#include "clutter-enum-types.h"
#include "clutter-main.h"
#include "clutter-marshal.h"
#include "clutter-private.h"

G_DEFINE_TYPE (ClutterAlpha, clutter_alpha, G_TYPE_INITIALLY_UNOWNED);


struct _ClutterAlphaPrivate
{
  ClutterTimeline *timeline;
  guint timeline_new_frame_id;

  gdouble alpha;

  GClosure *closure;

  gulong mode;
};

enum
{
  PROP_0,
  
  PROP_TIMELINE,
  PROP_ALPHA,
  PROP_MODE
};

static void
timeline_new_frame_cb (ClutterTimeline *timeline,
                       guint            current_frame_num,
                       ClutterAlpha    *alpha)
{
  ClutterAlphaPrivate *priv = alpha->priv;

  /* Update alpha value and notify */
  priv->alpha = clutter_alpha_get_alpha (alpha);
  g_object_notify (G_OBJECT (alpha), "alpha");
}

static void 
clutter_alpha_set_property (GObject      *object, 
			    guint         prop_id,
			    const GValue *value, 
			    GParamSpec   *pspec)
{
  ClutterAlpha *alpha;
  ClutterAlphaPrivate *priv;

  alpha = CLUTTER_ALPHA (object);
  priv = alpha->priv;

  switch (prop_id) 
    {
    case PROP_TIMELINE:
      clutter_alpha_set_timeline (alpha, g_value_get_object (value));
      break;

    case PROP_MODE:
      clutter_alpha_set_mode (alpha, g_value_get_ulong (value));
      break;

    default:
      G_OBJECT_WARN_INVALID_PROPERTY_ID (object, prop_id, pspec);
      break;
  }
}

static void 
clutter_alpha_get_property (GObject    *object, 
			    guint       prop_id,
			    GValue     *value, 
			    GParamSpec *pspec)
{
  ClutterAlpha        *alpha;
  ClutterAlphaPrivate *priv;

  alpha = CLUTTER_ALPHA (object);
  priv = alpha->priv;

  switch (prop_id) 
    {
    case PROP_TIMELINE:
      g_value_set_object (value, priv->timeline);
      break;

    case PROP_ALPHA:
      g_value_set_double (value, priv->alpha);
      break;

    case PROP_MODE:
      g_value_set_ulong (value, priv->mode);
      break;

    default:
      G_OBJECT_WARN_INVALID_PROPERTY_ID (object, prop_id, pspec);
      break;
    }
}

static void 
clutter_alpha_finalize (GObject *object)
{
  ClutterAlphaPrivate *priv = CLUTTER_ALPHA (object)->priv;

  if (priv->closure)
    g_closure_unref (priv->closure);

  G_OBJECT_CLASS (clutter_alpha_parent_class)->finalize (object);
}

static void 
clutter_alpha_dispose (GObject *object)
{
  ClutterAlpha *self = CLUTTER_ALPHA(object);

  clutter_alpha_set_timeline (self, NULL);

  G_OBJECT_CLASS (clutter_alpha_parent_class)->dispose (object);
}


static void
clutter_alpha_class_init (ClutterAlphaClass *klass)
{
  GObjectClass *object_class = G_OBJECT_CLASS (klass);
  GParamSpec *pspec;

  object_class->set_property = clutter_alpha_set_property;
  object_class->get_property = clutter_alpha_get_property;
  object_class->finalize     = clutter_alpha_finalize;
  object_class->dispose      = clutter_alpha_dispose;

  g_type_class_add_private (klass, sizeof (ClutterAlphaPrivate));

  /**
   * ClutterAlpha:timeline:
   *
   * A #ClutterTimeline instance used to drive the alpha function.
   *
   * Since: 0.2
   */
  pspec = g_param_spec_object ("timeline",
                               "Timeline",
                               "Timeline used by the alpha",
                               CLUTTER_TYPE_TIMELINE,
                               CLUTTER_PARAM_READWRITE);
  g_object_class_install_property (object_class, PROP_TIMELINE, pspec);

  /**
   * ClutterAlpha:alpha:
   *
   * The alpha value as computed by the alpha function. The linear
   * interval is 0.0 to 1.0, but the Alpha allows overshooting by
   * one unit in each direction, so the valid interval is -1.0 to 2.0.
   *
   * Since: 0.2
   */
  pspec = g_param_spec_double ("alpha",
                               "Alpha value",
                               "Alpha value",
                               -1.0, 2.0,
                               0.0,
                               CLUTTER_PARAM_READABLE);
  g_object_class_install_property (object_class, PROP_ALPHA, pspec);

  /**
   * ClutterAlpha:mode:
   *
   * The progress function logical id - either a value from the
   * #ClutterAnimationMode enumeration or a value returned by
   * clutter_alpha_register_func().
   *
   * If %CLUTTER_CUSTOM_MODE is used then the function set using
   * clutter_alpha_set_closure() or clutter_alpha_set_func()
   * will be used.
   *
   * Since: 1.0
   */
  pspec = g_param_spec_ulong ("mode",
                              "Mode",
                              "Progress mode",
                              0, G_MAXULONG,
                              CLUTTER_CUSTOM_MODE,
                              G_PARAM_CONSTRUCT | CLUTTER_PARAM_READWRITE);
  g_object_class_install_property (object_class, PROP_MODE, pspec);
}

static void
clutter_alpha_init (ClutterAlpha *self)
{
  self->priv = G_TYPE_INSTANCE_GET_PRIVATE (self,
					    CLUTTER_TYPE_ALPHA,
					    ClutterAlphaPrivate);

  self->priv->mode = CLUTTER_CUSTOM_MODE;
  self->priv->alpha = 0.0;
}

/**
 * clutter_alpha_get_alpha:
 * @alpha: A #ClutterAlpha
 *
 * Query the current alpha value.
 *
 * Return Value: The current alpha value for the alpha
 *
 * Since: 0.2
 */
gdouble
clutter_alpha_get_alpha (ClutterAlpha *alpha)
{
  ClutterAlphaPrivate *priv;
  gdouble retval = 0;

  g_return_val_if_fail (CLUTTER_IS_ALPHA (alpha), 0);

  priv = alpha->priv;

  if (G_LIKELY (priv->closure))
    {
      GValue params = { 0, };
      GValue result_value = { 0, };

      g_object_ref (alpha);

      g_value_init (&result_value, G_TYPE_DOUBLE);

      g_value_init (&params, CLUTTER_TYPE_ALPHA);
      g_value_set_object (&params, alpha);
		     
      g_closure_invoke (priv->closure, &result_value, 1, &params, NULL);

      retval = g_value_get_double (&result_value);

      g_value_unset (&result_value);
      g_value_unset (&params);

      g_object_unref (alpha);
    }

  return retval;
}

/*
 * clutter_alpha_set_closure_internal:
 * @alpha: a #ClutterAlpha
 * @closure: a #GClosure
 *
 * Sets the @closure for @alpha. This function does not
 * set the #ClutterAlpha:mode property and does not emit
 * the #GObject::notify signal for it.
 */
static inline void
clutter_alpha_set_closure_internal (ClutterAlpha *alpha,
                                    GClosure     *closure)
{
  ClutterAlphaPrivate *priv = alpha->priv;

  if (priv->closure)
    g_closure_unref (priv->closure);

  /* need to take ownership of the closure before sinking it */
  priv->closure = g_closure_ref (closure);
  g_closure_sink (closure);

  /* set the marshaller */
  if (G_CLOSURE_NEEDS_MARSHAL (closure))
    {
      GClosureMarshal marshal = clutter_marshal_DOUBLE__VOID;

      g_closure_set_marshal (closure, marshal);
    }
}

/**
 * clutter_alpha_set_closure:
 * @alpha: A #ClutterAlpha
 * @closure: A #GClosure
 *
 * Sets the #GClosure used to compute the alpha value at each
 * frame of the #ClutterTimeline bound to @alpha.
 *
 * Since: 0.8
 */
void
clutter_alpha_set_closure (ClutterAlpha *alpha,
                           GClosure     *closure)
{
  ClutterAlphaPrivate *priv;

  g_return_if_fail (CLUTTER_IS_ALPHA (alpha));
  g_return_if_fail (closure != NULL);

  priv = alpha->priv;

  clutter_alpha_set_closure_internal (alpha, closure);

  priv->mode = CLUTTER_CUSTOM_MODE;
  g_object_notify (G_OBJECT (alpha), "mode");
}

/**
 * clutter_alpha_set_func:
 * @alpha: A #ClutterAlpha
 * @func: A #ClutterAlphaFunc
 * @data: user data to be passed to the alpha function, or %NULL
 * @destroy: notify function used when disposing the alpha function
 *
 * Sets the #ClutterAlphaFunc function used to compute
 * the alpha value at each frame of the #ClutterTimeline
 * bound to @alpha.
 *
 * This function will not register @func as a global alpha function.
 *
 * Since: 0.2
 */
void
clutter_alpha_set_func (ClutterAlpha    *alpha,
		        ClutterAlphaFunc func,
                        gpointer         data,
                        GDestroyNotify   destroy)
{
  ClutterAlphaPrivate *priv;
  GClosure *closure;

  g_return_if_fail (CLUTTER_IS_ALPHA (alpha));
  g_return_if_fail (func != NULL);

  priv = alpha->priv;

  closure = g_cclosure_new (G_CALLBACK (func), data, (GClosureNotify) destroy);
  clutter_alpha_set_closure_internal (alpha, closure);

  priv->mode = CLUTTER_CUSTOM_MODE;
  g_object_notify (G_OBJECT (alpha), "mode");
}

/**
 * clutter_alpha_set_timeline:
 * @alpha: A #ClutterAlpha
 * @timeline: A #ClutterTimeline
 *
 * Binds @alpha to @timeline.
 *
 * Since: 0.2
 */
void
clutter_alpha_set_timeline (ClutterAlpha    *alpha,
                            ClutterTimeline *timeline)
{
  ClutterAlphaPrivate *priv;

  g_return_if_fail (CLUTTER_IS_ALPHA (alpha));
  g_return_if_fail (timeline == NULL || CLUTTER_IS_TIMELINE (timeline));
  
  priv = alpha->priv;

  if (priv->timeline == timeline)
    return;

  if (priv->timeline)
    {
      g_signal_handlers_disconnect_by_func (priv->timeline,
                                            timeline_new_frame_cb,
                                            alpha);

      g_object_unref (priv->timeline);
      priv->timeline = NULL;
    }

  if (timeline)
    {
      priv->timeline = g_object_ref (timeline);

      g_signal_connect (priv->timeline, "new-frame",
                        G_CALLBACK (timeline_new_frame_cb),
                        alpha);
    }

  g_object_notify (G_OBJECT (alpha), "timeline");
}

/**
 * clutter_alpha_get_timeline:
 * @alpha: A #ClutterAlpha
 *
 * Gets the #ClutterTimeline bound to @alpha.
 *
 * Return value: a #ClutterTimeline instance
 *
 * Since: 0.2
 */
ClutterTimeline *
clutter_alpha_get_timeline (ClutterAlpha *alpha)
{
  g_return_val_if_fail (CLUTTER_IS_ALPHA (alpha), NULL);

  return alpha->priv->timeline;
}

/**
 * clutter_alpha_new:
 * 
 * Creates a new #ClutterAlpha instance.  You must set a function
 * to compute the alpha value using clutter_alpha_set_func() and
 * bind a #ClutterTimeline object to the #ClutterAlpha instance
 * using clutter_alpha_set_timeline().
 *
 * You should use the newly created #ClutterAlpha instance inside
 * a #ClutterBehaviour object.
 *
 * Return value: the newly created empty #ClutterAlpha instance.
 *
 * Since: 0.2
 */
ClutterAlpha *
clutter_alpha_new (void)
{
  return g_object_new (CLUTTER_TYPE_ALPHA, NULL);
}

/**
 * clutter_alpha_new_full:
 * @timeline: #ClutterTimeline timeline
 * @mode: animation mode
 *
 * Creates a new #ClutterAlpha instance and sets the timeline
 * and animation mode.
 *
 * See also clutter_alpha_set_timeline() and clutter_alpha_set_mode().
 *
 * Return Value: the newly created #ClutterAlpha
 *
 * Since: 1.0
 */
ClutterAlpha *
clutter_alpha_new_full (ClutterTimeline *timeline,
                        gulong           mode)
{
  g_return_val_if_fail (CLUTTER_IS_TIMELINE (timeline), NULL);
  g_return_val_if_fail (mode != CLUTTER_ANIMATION_LAST, NULL);

  return g_object_new (CLUTTER_TYPE_ALPHA,
                       "timeline", timeline,
                       "mode", mode,
                       NULL);
}

/**
 * clutter_alpha_new_with_func:
 * @timeline: a #ClutterTimeline
 * @func: a #ClutterAlphaFunc
 * @data: data to pass to the function, or %NULL
 * @destroy: function to call when removing the alpha function, or %NULL
 *
 * Creates a new #ClutterAlpha instances and sets the timeline
 * and the alpha function.
 *
 * This function will not register @func as a global alpha function.
 *
 * See also clutter_alpha_set_timeline() and clutter_alpha_set_func().
 *
 * Return value: the newly created #ClutterAlpha
 *
 * Since: 1.0
 */
ClutterAlpha *
clutter_alpha_new_with_func (ClutterTimeline  *timeline,
                             ClutterAlphaFunc  func,
                             gpointer          data,
                             GDestroyNotify    destroy)
{
  ClutterAlpha *retval;

  g_return_val_if_fail (CLUTTER_IS_TIMELINE (timeline), NULL);
  g_return_val_if_fail (func != NULL, NULL);

  retval = clutter_alpha_new ();
  clutter_alpha_set_timeline (retval, timeline);
  clutter_alpha_set_func (retval, func, data, destroy);

  return retval;
}

/**
 * clutter_alpha_get_mode:
 * @alpha: a #ClutterAlpha
 *
 * Retrieves the #ClutterAnimatioMode used by @alpha.
 *
 * Return value: the animation mode
 *
 * Since: 1.0
 */
gulong
clutter_alpha_get_mode (ClutterAlpha *alpha)
{
  g_return_val_if_fail (CLUTTER_IS_ALPHA (alpha), CLUTTER_CUSTOM_MODE);

  return alpha->priv->mode;
}

static gdouble
clutter_linear (ClutterAlpha *alpha,
                gpointer      dummy G_GNUC_UNUSED)
{
  ClutterTimeline *timeline = alpha->priv->timeline;

  return clutter_timeline_get_progress (timeline);
}

static gdouble
clutter_ease_in_quad (ClutterAlpha *alpha,
                      gpointer      dummy G_GNUC_UNUSED)
{
  ClutterTimeline *timeline = alpha->priv->timeline;
  gdouble progress = clutter_timeline_get_progress (timeline);

  return progress * progress;
}

static gdouble
clutter_ease_out_quad (ClutterAlpha *alpha,
                       gpointer      dummy G_GNUC_UNUSED)
{
  ClutterTimeline *timeline = alpha->priv->timeline;
  gdouble t = clutter_timeline_get_current_frame (timeline);
  gdouble d = clutter_timeline_get_n_frames (timeline);

  return -1.0 * (t /= d) * (t - 2);
}

static gdouble
clutter_ease_in_out_quad (ClutterAlpha *alpha,
                          gpointer      dummy G_GNUC_UNUSED)
{
  ClutterTimeline *timeline = alpha->priv->timeline;
  gdouble t = clutter_timeline_get_current_frame (timeline);
  gdouble d = clutter_timeline_get_n_frames (timeline);

  if ((t /= d / 2) < 1)
    return 0.5 * t * t;

  return -0.5 * ((--t) * (t - 2) - 1);
}

static gdouble
clutter_ease_in_cubic (ClutterAlpha *alpha,
                       gpointer      dummy G_GNUC_UNUSED)
{
  ClutterTimeline *timeline = alpha->priv->timeline;
  gdouble t = clutter_timeline_get_current_frame (timeline);
  gdouble d = clutter_timeline_get_n_frames (timeline);

  return (t /= d) * t * t;
}

static gdouble
clutter_ease_out_cubic (ClutterAlpha *alpha,
                        gpointer      dummy G_GNUC_UNUSED)
{
  ClutterTimeline *timeline = alpha->priv->timeline;
  gdouble t = clutter_timeline_get_current_frame (timeline);
  gdouble d = clutter_timeline_get_n_frames (timeline);

  return (t = t / d - 1) * t * t + 1;
}

static gdouble
clutter_ease_in_out_cubic (ClutterAlpha *alpha,
                           gpointer      dummy G_GNUC_UNUSED)
{
  ClutterTimeline *timeline = alpha->priv->timeline;
  gdouble t = clutter_timeline_get_current_frame (timeline);
  gdouble d = clutter_timeline_get_n_frames (timeline);

  if ((t /= d / 2) < 1)
    return 0.5 * t * t * t;

  return 0.5 * ((t -= 2) * t * t + 2);
}

static gdouble
clutter_ease_in_quart (ClutterAlpha *alpha,
                       gpointer      dummy G_GNUC_UNUSED)
{
  ClutterTimeline *timeline = alpha->priv->timeline;
  gdouble t = clutter_timeline_get_current_frame (timeline);
  gdouble d = clutter_timeline_get_n_frames (timeline);

  return (t /= d) * t * t * t;
}

static gdouble
clutter_ease_out_quart (ClutterAlpha *alpha,
                        gpointer      dummy G_GNUC_UNUSED)
{
  ClutterTimeline *timeline = alpha->priv->timeline;
  gdouble t = clutter_timeline_get_current_frame (timeline);
  gdouble d = clutter_timeline_get_n_frames (timeline);

  return -0.5 * ((t = t / d - 1) * t * t * t - 1);
}

static gdouble
clutter_ease_in_out_quart (ClutterAlpha *alpha,
                           gpointer      dummy G_GNUC_UNUSED)
{
  ClutterTimeline *timeline = alpha->priv->timeline;
  gdouble t = clutter_timeline_get_current_frame (timeline);
  gdouble d = clutter_timeline_get_n_frames (timeline);

  if ((t /= d / 2) < 1)
    return 0.5 * t * t * t * t;

  return -0.5 * ((t -= 2) * t * t * t - 2);
}

static gdouble
clutter_ease_in_quint (ClutterAlpha *alpha,
                       gpointer      dummy G_GNUC_UNUSED)
 {
  ClutterTimeline *timeline = alpha->priv->timeline;
  gdouble t = clutter_timeline_get_current_frame (timeline);
  gdouble d = clutter_timeline_get_n_frames (timeline);

  return (t /= d) * t * t * t * t;
}

static gdouble
clutter_ease_out_quint (ClutterAlpha *alpha,
                        gpointer      dummy G_GNUC_UNUSED)
{
  ClutterTimeline *timeline = alpha->priv->timeline;
  gdouble t = clutter_timeline_get_current_frame (timeline);
  gdouble d = clutter_timeline_get_n_frames (timeline);

  return (t = t / d - 1) * t * t * t * t + 1;
}

static gdouble
clutter_ease_in_out_quint (ClutterAlpha *alpha,
                           gpointer      dummy G_GNUC_UNUSED)
{
  ClutterTimeline *timeline = alpha->priv->timeline;
  gdouble t = clutter_timeline_get_current_frame (timeline);
  gdouble d = clutter_timeline_get_n_frames (timeline);

  if ((t /= d / 2) < 1)
    return 0.5 * t * t * t * t * t;

  return 0.5 * ((t -= 2) * t * t * t * t + 2);
}

static gdouble
clutter_ease_in_sine (ClutterAlpha *alpha,
                      gpointer      dummy G_GNUC_UNUSED)
{
  ClutterTimeline *timeline = alpha->priv->timeline;
  gdouble t = clutter_timeline_get_current_frame (timeline);
  gdouble d = clutter_timeline_get_n_frames (timeline);

  return -1.0 * cos (t / d * G_PI_2) + 1.0;
}

static gdouble
clutter_ease_out_sine (ClutterAlpha *alpha,
                       gpointer      dummy G_GNUC_UNUSED)
{
  ClutterTimeline *timeline = alpha->priv->timeline;
  gdouble t = clutter_timeline_get_current_frame (timeline);
  gdouble d = clutter_timeline_get_n_frames (timeline);

  return sin (t / d * G_PI_2);
}

static gdouble
clutter_ease_in_out_sine (ClutterAlpha *alpha,
                          gpointer      dummy G_GNUC_UNUSED)
{
  ClutterTimeline *timeline = alpha->priv->timeline;
  gdouble t = clutter_timeline_get_current_frame (timeline);
  gdouble d = clutter_timeline_get_n_frames (timeline);

  return -0.5 * (cos (G_PI * t / d) - 1);
}

static gdouble
clutter_ease_in_expo (ClutterAlpha *alpha,
                      gpointer      dummy G_GNUC_UNUSED)
{
  ClutterTimeline *timeline = alpha->priv->timeline;
  gdouble t = clutter_timeline_get_current_frame (timeline);
  gdouble d = clutter_timeline_get_n_frames (timeline);

  return (t == 0) ? 0.0 : pow (2, 10 * (t / d - 1));
}

static gdouble
clutter_ease_out_expo (ClutterAlpha *alpha,
                       gpointer      dummy G_GNUC_UNUSED)
{
  ClutterTimeline *timeline = alpha->priv->timeline;
  gdouble t = clutter_timeline_get_current_frame (timeline);
  gdouble d = clutter_timeline_get_n_frames (timeline);

  return (t == d) ? 1.0 : -pow (2, -10 * t / d) + 1;
}

static gdouble
clutter_ease_in_out_expo (ClutterAlpha *alpha,
                          gpointer      dummy G_GNUC_UNUSED)
{
  ClutterTimeline *timeline = alpha->priv->timeline;
  gdouble t = clutter_timeline_get_current_frame (timeline);
  gdouble d = clutter_timeline_get_n_frames (timeline);

  if (t == 0)
    return 0.0;

  if (t == d)
    return 1.0;

  if ((t /= d / 2) < 1)
    return 0.5 * pow (2, 10 * (t - 1));

  return 0.5 * (-pow (2, -10 * --t) + 2);
}

static gdouble
clutter_ease_in_circ (ClutterAlpha *alpha,
                      gpointer      dummy G_GNUC_UNUSED)
{
  ClutterTimeline *timeline = alpha->priv->timeline;
  gdouble t = clutter_timeline_get_current_frame (timeline);
  gdouble d = clutter_timeline_get_n_frames (timeline);

  return -1.0 * (sqrt (1 - (t /= d) * t) - 1);
}

static gdouble
clutter_ease_out_circ (ClutterAlpha *alpha,
                       gpointer      dummy G_GNUC_UNUSED)
{
  ClutterTimeline *timeline = alpha->priv->timeline;
  gdouble t = clutter_timeline_get_current_frame (timeline);
  gdouble d = clutter_timeline_get_n_frames (timeline);

  return sqrt (1 - (t = t / d - 1) * t);
}

static gdouble
clutter_ease_in_out_circ (ClutterAlpha *alpha,
                          gpointer      dummy G_GNUC_UNUSED)
{
  ClutterTimeline *timeline = alpha->priv->timeline;
  gdouble t = clutter_timeline_get_current_frame (timeline);
  gdouble d = clutter_timeline_get_n_frames (timeline);

  if ((t /= d / 2) < 1)
    return -0.5 * (sqrt (1 - t * t) - 1);

  return 0.5 * (sqrt (1 - (t -= 2) * t) + 1);
}

static gdouble
clutter_ease_in_elastic (ClutterAlpha *alpha,
                         gpointer      dummy G_GNUC_UNUSED)
{
  ClutterTimeline *timeline = alpha->priv->timeline;
  gdouble t = clutter_timeline_get_current_frame (timeline);
  gdouble d = clutter_timeline_get_n_frames (timeline);
  gdouble p = d * .3;
  gdouble s = p / 4;

  if ((t /= d) == 1)
    return 1.0;

  return -(pow (2, 10 * (t -= 1)) * sin ((t * d - s) * (2 * G_PI) / p));
}

static gdouble
clutter_ease_out_elastic (ClutterAlpha *alpha,
                          gpointer      dummy G_GNUC_UNUSED)
{
  ClutterTimeline *timeline = alpha->priv->timeline;
  gdouble t = clutter_timeline_get_current_frame (timeline);
  gdouble d = clutter_timeline_get_n_frames (timeline);
  gdouble p = d * .3;
  gdouble s = p / 4;

  if ((t /= d) == 1)
    return 1.0;

  return pow (2, -10 * t) * sin ((t * d - s) * (2 * G_PI) / p) + 1.0;
}

static gdouble
clutter_ease_in_out_elastic (ClutterAlpha *alpha,
                             gpointer      dummy G_GNUC_UNUSED)
{
  ClutterTimeline *timeline = alpha->priv->timeline;
  gdouble t = clutter_timeline_get_current_frame (timeline);
  gdouble d = clutter_timeline_get_n_frames (timeline);
  gdouble p = d * (.3 * 1.5);
  gdouble s = p / 4;

  if ((t /= d / 2) == 2)
    return 1.0;

  if (t < 1)
    return -.5 * (pow (2, 10 * (t -= 1)) * sin ((t * d - s) * (2 * G_PI) / p));
  else
    {
      return pow (2, -10 * (t -= 1))
           * sin ((t * d - s) * (2 * G_PI) / p)
           * .5 + 1.0;
    }
}

static gdouble
clutter_ease_in_back (ClutterAlpha *alpha,
                      gpointer      dummy G_GNUC_UNUSED)
{
  ClutterTimeline *timeline = alpha->priv->timeline;
  gdouble t = clutter_timeline_get_current_frame (timeline);
  gdouble d = clutter_timeline_get_n_frames (timeline);

  return (t /= d) * t * ((1.70158 + 1) * t - 1.70158);
}

static gdouble
clutter_ease_out_back (ClutterAlpha *alpha,
                       gpointer      dummy G_GNUC_UNUSED)
{
  ClutterTimeline *timeline = alpha->priv->timeline;
  gdouble t = clutter_timeline_get_current_frame (timeline);
  gdouble d = clutter_timeline_get_n_frames (timeline);

  return (t = t / d - 1) * t * ((1.70158 + 1) * t + 1.70158) + 1;
}

static gdouble
clutter_ease_in_out_back (ClutterAlpha *alpha,
                          gpointer      dummy G_GNUC_UNUSED)
{
  ClutterTimeline *timeline = alpha->priv->timeline;
  gdouble t = clutter_timeline_get_current_frame (timeline);
  gdouble d = clutter_timeline_get_n_frames (timeline);
  gdouble s = 1.70158;

  if ((t /= d / 2) < 1)
    return 0.5 * (t * t * (((s *= (1.525)) + 1) * t - s));

  return 0.5 * ((t -= 2) * t * (((s *= (1.525)) + 1) * t + s) + 2);
}

static gdouble
ease_out_bounce_internal (gdouble t,
                          gdouble d)
{
  if ((t /= d) < (1 / 2.75))
    return 7.5625 * t * t;
  else if (t < (2 / 2.75))
    return 7.5625 * (t -= (1.5 / 2.75)) * t + .75;
  else if (t < (2.5 / 2.75))
    return 7.5625 * (t -= (2.25 / 2.75)) * t + .9375;
  else
    return 7.5625 * (t -= (2.625 / 2.75)) * t + .984375;
}

static gdouble
ease_in_bounce_internal (gdouble t,
                         gdouble d)
{
  return 1.0 - ease_out_bounce_internal (d - t, d);
}

static gdouble
clutter_ease_in_bounce (ClutterAlpha *alpha,
                        gpointer      dummy G_GNUC_UNUSED)
{
  ClutterTimeline *timeline = alpha->priv->timeline;
  gdouble t = clutter_timeline_get_current_frame (timeline);
  gdouble d = clutter_timeline_get_n_frames (timeline);

  return ease_in_bounce_internal (t, d);
}

static gdouble
clutter_ease_out_bounce (ClutterAlpha *alpha,
                         gpointer      dummy G_GNUC_UNUSED)
{
  ClutterTimeline *timeline = alpha->priv->timeline;
  gdouble t = clutter_timeline_get_current_frame (timeline);
  gdouble d = clutter_timeline_get_n_frames (timeline);

  return ease_out_bounce_internal (t, d);
}

static gdouble
clutter_ease_in_out_bounce (ClutterAlpha *alpha,
                            gpointer      dummy G_GNUC_UNUSED)
{
  ClutterTimeline *timeline = alpha->priv->timeline;
  gdouble t = clutter_timeline_get_current_frame (timeline);
  gdouble d = clutter_timeline_get_n_frames (timeline);

  if (t < d / 2)
    return ease_in_bounce_internal (t * 2, d) * 0.5;
  else
    return ease_out_bounce_internal (t * 2 - d, d) * 0.5 + 1.0 * 0.5;
}

/* static enum/function mapping table for the animation modes
 * we provide internally
 *
 * XXX - keep in sync with ClutterAnimationMode
 */
static const struct {
  gulong mode;
  ClutterAlphaFunc func;
} animation_modes[] = {
  { CLUTTER_CUSTOM_MODE,         NULL },

  { CLUTTER_LINEAR,              clutter_linear },
  { CLUTTER_EASE_IN_QUAD,        clutter_ease_in_quad },
  { CLUTTER_EASE_OUT_QUAD,       clutter_ease_out_quad },
  { CLUTTER_EASE_IN_OUT_QUAD,    clutter_ease_in_out_quad },
  { CLUTTER_EASE_IN_CUBIC,       clutter_ease_in_cubic },
  { CLUTTER_EASE_OUT_CUBIC,      clutter_ease_out_cubic },
  { CLUTTER_EASE_IN_OUT_CUBIC,   clutter_ease_in_out_cubic },
  { CLUTTER_EASE_IN_QUART,       clutter_ease_in_quart },
  { CLUTTER_EASE_OUT_QUART,      clutter_ease_out_quart },
  { CLUTTER_EASE_IN_OUT_QUART,   clutter_ease_in_out_quart },
  { CLUTTER_EASE_IN_QUINT,       clutter_ease_in_quint },
  { CLUTTER_EASE_OUT_QUINT,      clutter_ease_out_quint },
  { CLUTTER_EASE_IN_OUT_QUINT,   clutter_ease_in_out_quint },
  { CLUTTER_EASE_IN_SINE,        clutter_ease_in_sine },
  { CLUTTER_EASE_OUT_SINE,       clutter_ease_out_sine },
  { CLUTTER_EASE_IN_OUT_SINE,    clutter_ease_in_out_sine },
  { CLUTTER_EASE_IN_EXPO,        clutter_ease_in_expo },
  { CLUTTER_EASE_OUT_EXPO,       clutter_ease_out_expo },
  { CLUTTER_EASE_IN_OUT_EXPO,    clutter_ease_in_out_expo },
  { CLUTTER_EASE_IN_CIRC,        clutter_ease_in_circ },
  { CLUTTER_EASE_OUT_CIRC,       clutter_ease_out_circ },
  { CLUTTER_EASE_IN_OUT_CIRC,    clutter_ease_in_out_circ },
  { CLUTTER_EASE_IN_ELASTIC,     clutter_ease_in_elastic },
  { CLUTTER_EASE_OUT_ELASTIC,    clutter_ease_out_elastic },
  { CLUTTER_EASE_IN_OUT_ELASTIC, clutter_ease_in_out_elastic },
  { CLUTTER_EASE_IN_BACK,        clutter_ease_in_back },
  { CLUTTER_EASE_OUT_BACK,       clutter_ease_out_back },
  { CLUTTER_EASE_IN_OUT_BACK,    clutter_ease_in_out_back },
  { CLUTTER_EASE_IN_BOUNCE,      clutter_ease_in_bounce },
  { CLUTTER_EASE_OUT_BOUNCE,     clutter_ease_out_bounce },
  { CLUTTER_EASE_IN_OUT_BOUNCE,  clutter_ease_in_out_bounce },

  { CLUTTER_ANIMATION_LAST,      NULL },
};

typedef struct _AlphaData {
  guint closure_set : 1;

  ClutterAlphaFunc func;
  gpointer data;

  GClosure *closure;
} AlphaData;

static GPtrArray *clutter_alphas = NULL;

/**
 * clutter_alpha_set_mode:
 * @alpha: a #ClutterAlpha
 * @mode: a #ClutterAnimationMode
 *
 * Sets the progress function of @alpha using the symbolic value
 * of @mode, as taken by the #ClutterAnimationMode enumeration or
 * using the value returned by clutter_alpha_register_func().
 *
 * Since: 1.0
 */
void
clutter_alpha_set_mode (ClutterAlpha *alpha,
                        gulong        mode)
{
  ClutterAlphaPrivate *priv;

  g_return_if_fail (CLUTTER_IS_ALPHA (alpha));
  g_return_if_fail (mode != CLUTTER_ANIMATION_LAST);

  priv = alpha->priv;

  if (mode == CLUTTER_CUSTOM_MODE)
    {
      priv->mode = mode;
    }
  else if (mode < CLUTTER_ANIMATION_LAST)
    {
      GClosure *closure;

      /* sanity check to avoid getting an out of sync
       * enum/function mapping
       */
      g_assert (animation_modes[mode].mode == mode);
      g_assert (animation_modes[mode].func != NULL);

      closure = g_cclosure_new (G_CALLBACK (animation_modes[mode].func),
                                NULL,
                                NULL);
      clutter_alpha_set_closure_internal (alpha, closure);

      priv->mode = mode;
    }
  else if (mode > CLUTTER_ANIMATION_LAST)
    {
      AlphaData *alpha_data = NULL;
      gulong real_index = 0;

      if (G_UNLIKELY (clutter_alphas == NULL))
        {
          g_warning ("No alpha functions defined for ClutterAlpha to use. "
                     "Use clutter_alpha_register_func() to register an "
                     "alpha function.");
          return;
        }

      real_index = mode - CLUTTER_ANIMATION_LAST - 1;

      alpha_data = g_ptr_array_index (clutter_alphas, real_index);
      if (G_UNLIKELY (alpha_data == NULL))
        {
          g_warning ("No alpha function registered for mode %lu.",
                     mode);
          return;
        }

      if (alpha_data->closure_set)
        clutter_alpha_set_closure (alpha, alpha_data->closure);
      else
        {
          GClosure *closure;

          closure = g_cclosure_new (G_CALLBACK (alpha_data->func),
                                    alpha_data->data,
                                    NULL);
          clutter_alpha_set_closure_internal (alpha, closure);
        }

      priv->mode = mode;
    }
  else
    g_assert_not_reached ();

  g_object_notify (G_OBJECT (alpha), "mode");
}

static gulong
register_alpha_internal (AlphaData *alpha_data)
{
  if (G_UNLIKELY (clutter_alphas == NULL))
    clutter_alphas = g_ptr_array_new ();

  g_ptr_array_add (clutter_alphas, alpha_data);

  return clutter_alphas->len + CLUTTER_ANIMATION_LAST;
}

/**
 * clutter_alpha_register_func:
 * @func: a #ClutterAlphaFunc
 * @data: user data to pass to @func, or %NULL
 *
 * Registers a global alpha function and returns its logical id
 * to be used by clutter_alpha_set_mode() or by #ClutterAnimation.
 *
 * The logical id is always greater than %CLUTTER_ANIMATION_LAST.
 *
 * Return value: the logical id of the alpha function
 *
 * Since: 1.0
 */
gulong
clutter_alpha_register_func (ClutterAlphaFunc func,
                             gpointer         data)
{
  AlphaData *alpha_data;

  g_return_val_if_fail (func != NULL, 0);

  alpha_data = g_slice_new (AlphaData);
  alpha_data->closure_set = FALSE;
  alpha_data->func = func;
  alpha_data->data = data;

  return register_alpha_internal (alpha_data);
}

/**
 * clutter_alpha_register_closure:
 * @closure: a #GClosure
 *
 * #GClosure variant of clutter_alpha_register_func().
 *
 * Registers a global alpha function and returns its logical id
 * to be used by clutter_alpha_set_mode() or by #ClutterAnimation.
 *
 * The logical id is always greater than %CLUTTER_ANIMATION_LAST.
 *
 * Return value: the logical id of the alpha function
 *
 * Since: 1.0
 */
gulong
clutter_alpha_register_closure (GClosure *closure)
{
  AlphaData *alpha_data;

  g_return_val_if_fail (closure != NULL, 0);

<<<<<<< HEAD
  data = g_slice_new (AlphaData);
  data->closure_set = TRUE;
  data->closure = closure;

  if (G_UNLIKELY (clutter_alphas == NULL))
    clutter_alphas = g_ptr_array_new ();

  g_ptr_array_add (clutter_alphas, data);

  return clutter_alphas->len + CLUTTER_ANIMATION_LAST;
}

/**
 * clutter_ramp_inc_func:
 * @alpha: a #ClutterAlpha
 * @dummy: unused argument
 *
 * Convenience alpha function for a monotonic increasing ramp. You
 * can use this function as the alpha function for clutter_alpha_set_func().
 *
 * Return value: an alpha value.
 *
 * Since: 0.2
 */
guint32
clutter_ramp_inc_func (ClutterAlpha *alpha,
                       gpointer      dummy)
{
  ClutterTimeline *timeline;
  gint current_frame_num, n_frames;

  timeline = clutter_alpha_get_timeline (alpha);

  current_frame_num = clutter_timeline_get_current_frame (timeline);
  n_frames = clutter_timeline_get_n_frames (timeline);

  return (current_frame_num * CLUTTER_ALPHA_MAX_ALPHA) / n_frames;
}

/**
 * CLUTTER_ALPHA_RAMP_DEC:
 *
 * Convenience symbol for clutter_ramp_dec_func().
 *
 * Since: 0.2
 */

/**
 * clutter_ramp_dec_func:
 * @alpha: a #ClutterAlpha
 * @dummy: unused argument
 *
 * Convenience alpha function for a monotonic decreasing ramp. You
 * can use this function as the alpha function for clutter_alpha_set_func().
 *
 * Return value: an alpha value.
 *
 * Since: 0.2
 */
guint32
clutter_ramp_dec_func (ClutterAlpha *alpha,
                       gpointer      dummy)
{
  ClutterTimeline *timeline;
  gint current_frame_num, n_frames;

  timeline = clutter_alpha_get_timeline (alpha);

  current_frame_num = clutter_timeline_get_current_frame (timeline);
  n_frames = clutter_timeline_get_n_frames (timeline);

  return (n_frames - current_frame_num)
         * CLUTTER_ALPHA_MAX_ALPHA
         / n_frames;
}

/**
 * CLUTTER_ALPHA_RAMP:
 *
 * Convenience symbol for clutter_ramp_func().
 *
 * Since: 0.2
 */

/**
 * clutter_ramp_func:
 * @alpha: a #ClutterAlpha
 * @dummy: unused argument
 *
 * Convenience alpha function for a full ramp function (increase for
 * half the time, decrease for the remaining half). You can use this
 * function as the alpha function for clutter_alpha_set_func().
 *
 * Return value: an alpha value.
 *
 * Since: 0.2
 */
guint32
clutter_ramp_func (ClutterAlpha *alpha,
                   gpointer      dummy)
{
  ClutterTimeline *timeline;
  gint current_frame_num, n_frames;

  timeline = clutter_alpha_get_timeline (alpha);

  current_frame_num = clutter_timeline_get_current_frame (timeline);
  n_frames = clutter_timeline_get_n_frames (timeline);

  if (current_frame_num > (n_frames / 2))
    {
      return (n_frames - current_frame_num)
             * CLUTTER_ALPHA_MAX_ALPHA
             / (n_frames / 2);
    }
  else
    {
      return current_frame_num
             * CLUTTER_ALPHA_MAX_ALPHA
             / (n_frames / 2);
    }
}

#if 0
/*
 * The following three functions are left in place for reference
 * purposes.
 */
static guint32
sincx1024_func (ClutterAlpha *alpha, 
		float  angle,
		ClutterFixed  offset)
{
  ClutterTimeline *timeline;
  gint current_frame_num, n_frames;
  float x;
  ClutterFixed sine;
  
  timeline = clutter_alpha_get_timeline (alpha);

  current_frame_num = clutter_timeline_get_current_frame (timeline);
  n_frames = clutter_timeline_get_n_frames (timeline);

  x = angle * current_frame_num / n_frames;

  x -= (512 * 512 / angle);
  
  sine = ((cogl_angle_sin (x) + offset) / 2)
       * CLUTTER_ALPHA_MAX_ALPHA;

  sine = sine >> COGL_FIXED_Q;

  return sine;
}

static guint32
sincx_func (ClutterAlpha *alpha, 
	    ClutterFixed  angle,
	    ClutterFixed  offset)
{
  ClutterTimeline *timeline;
  gint current_frame_num, n_frames;
  ClutterFixed x, sine;
  
  timeline = clutter_alpha_get_timeline (alpha);

  current_frame_num = clutter_timeline_get_current_frame (timeline);
  n_frames = clutter_timeline_get_n_frames (timeline);

  x = angle * current_frame_num / n_frames;
  x = CLUTTER_FIXED_MUL (x, CFX_PI)
    - CLUTTER_FIXED_DIV (CFX_PI, angle);

  sine = (cogl_angle_sin (x) + offset) / 2;

  CLUTTER_NOTE (ALPHA, "sine: %2f\n", CLUTTER_FIXED_TO_DOUBLE (sine));

  return  (sine * CLUTTER_ALPHA_MAX_ALPHA);
}

/* NB: angle is not in radians but in muliples of PI, i.e., 2.0
 * represents full circle.
 */
static guint32
sinc_func (ClutterAlpha *alpha, 
	   float         angle,
	   float         offset)
{
  ClutterTimeline *timeline;
  gint current_frame_num, n_frames;
  gdouble x, sine;
  
  timeline = clutter_alpha_get_timeline (alpha);

  current_frame_num = clutter_timeline_get_current_frame (timeline);
  n_frames = clutter_timeline_get_n_frames (timeline);

  /* FIXME: fixed point, and fixed point sine() */

  x = (gdouble) (current_frame_num * angle * G_PI) / n_frames ;
  sine = (sin (x - (G_PI / angle)) + offset) * 0.5f;

  CLUTTER_NOTE (ALPHA, "sine: %2f\n",sine);

  return COGL_FLOAT_TO_INT ((sine * (gdouble) CLUTTER_ALPHA_MAX_ALPHA));
}
#endif

/**
 * CLUTTER_ALPHA_SINE:
 *
 * Convenience symbol for clutter_sine_func().
 *
 * Since: 0.2
 */

/**
 * clutter_sine_func:
 * @alpha: a #ClutterAlpha
 * @dummy: unused argument
 *
 * Convenience alpha function for a sine wave. You can use this
 * function as the alpha function for clutter_alpha_set_func().
 *
 * Return value: an alpha value.
 *
 * Since: 0.2
 */
guint32 
clutter_sine_func (ClutterAlpha *alpha,
                   gpointer      dummy)
{
#if 1
  ClutterTimeline *timeline;
  gint current_frame_num, n_frames;
  float radians, sine;
  
  timeline = clutter_alpha_get_timeline (alpha);

  current_frame_num = clutter_timeline_get_current_frame (timeline);
  n_frames = clutter_timeline_get_n_frames (timeline);

  radians = ((float)current_frame_num / n_frames) * (2.0 * G_PI);
  sine = sinf (radians);

  /* shift from range [-1, 1] -> [0, 1] */
  sine = (sine + 1.0) / 2.0;

  CLUTTER_NOTE (ALPHA, "sine: %2f\n", sine);

  return sine * CLUTTER_ALPHA_MAX_ALPHA;
#elif 0
    return sinc_func (alpha, 2.0, 1.0);
#elif 0
    /* 2.0 above represents full circle */
    return sincx1024_func (alpha, 1024, 1.0);
#endif
}

/**
 * CLUTTER_ALPHA_SINE_INC:
 *
 * Convenience symbol for clutter_sine_inc_func().
 *
 * Since: 0.2
 */

/**
 * clutter_sine_inc_func:
 * @alpha: a #ClutterAlpha
 * @dummy: unused argument
 *
 * Convenience alpha function for a sine wave over interval [0, pi / 2].
 * You can use this function as the alpha function for
 * clutter_alpha_set_func().
 *
 * Return value: an alpha value.
 *
 * Since: 0.2
 */
guint32 
clutter_sine_inc_func (ClutterAlpha *alpha,
		       gpointer      dummy)
{
  ClutterTimeline * timeline;
  gint              frame;
  gint              n_frames;
  float             radians;
  float             sine;
  
  timeline = clutter_alpha_get_timeline (alpha);
  frame    = clutter_timeline_get_current_frame (timeline);
  n_frames = clutter_timeline_get_n_frames (timeline);

  radians = ((float)frame / n_frames) * (G_PI / 2);
  sine = sinf (radians);

  return (guint32) (sine * CLUTTER_ALPHA_MAX_ALPHA);
}

/**
 * CLUTTER_ALPHA_SINE_DEC:
 *
 * Convenience symbol for clutter_sine_dec_func().
 *
 * Since: 0.2
 */

/**
 * clutter_sine_dec_func:
 * @alpha: a #ClutterAlpha
 * @dummy: unused argument
 *
 * Convenience alpha function for a sine wave over interval [pi / 2, pi].
 * You can use this function as the alpha function for
 * clutter_alpha_set_func().
 *
 * Return value: an alpha value.
 *
 * Since: 0.4
 */
guint32 
clutter_sine_dec_func (ClutterAlpha *alpha,
		       gpointer      dummy)
{
  ClutterTimeline * timeline;
  gint              frame;
  gint              n_frames;
  float             radians;
  float             sine;
  
  timeline = clutter_alpha_get_timeline (alpha);
  frame    = clutter_timeline_get_current_frame (timeline);
  n_frames = clutter_timeline_get_n_frames (timeline);

  radians = ((float)frame / n_frames) * (G_PI / 2);
  sine = sinf (radians + (G_PI / 2));

  return (guint32) (sine * CLUTTER_ALPHA_MAX_ALPHA);
}

/**
 * CLUTTER_ALPHA_SINE_HALF:
 *
 * Convenience symbol for clutter_sine_half_func().
 *
 * Since: 0.4
 */

/**
 * clutter_sine_half_func:
 * @alpha: a #ClutterAlpha
 * @dummy: unused argument
 *
 * Convenience alpha function for a sine wave over interval [0, pi].
 * You can use this function as the alpha function for
 * clutter_alpha_set_func().
 *
 * Return value: an alpha value.
 *
 * Since: 0.4
 */
guint32 
clutter_sine_half_func (ClutterAlpha *alpha,
			gpointer      dummy)
{
  ClutterTimeline *timeline;
  gint             frame;
  gint             n_frames;
  float            radians;
  float            sine;
  
  timeline = clutter_alpha_get_timeline (alpha);
  frame    = clutter_timeline_get_current_frame (timeline);
  n_frames = clutter_timeline_get_n_frames (timeline);

  radians = ((float)frame / n_frames) * G_PI;
  sine = sinf (radians);

  return (guint32) (sine * CLUTTER_ALPHA_MAX_ALPHA);
}

/**
 * clutter_sine_in_func:
 * @alpha: a #ClutterAlpha
 * @dummy: unused argument
 *
 * Convenience alpha function for (sin(x) + 1) over the
 * interval [-pi/2, 0].
 *
 * You can use this function as the alpha function for
 * clutter_alpha_set_func().
 *
 * Return value: an alpha value.
 *
 * Since: 1.0
 */
guint32
clutter_sine_in_func (ClutterAlpha *alpha,
                      gpointer      dummy)
{
  ClutterTimeline *timeline;
  gint             frame;
  gint             n_frames;
  float            radians;
  float            sine;

  timeline = clutter_alpha_get_timeline (alpha);
  frame    = clutter_timeline_get_current_frame (timeline);
  n_frames = clutter_timeline_get_n_frames (timeline);

  radians = ((float)frame / n_frames) * (G_PI / 2);
  sine = sinf (radians - (G_PI / 2));

  /* shift from range [-1, 0] -> [0, 1] */
  sine = sine + 1.0;

  return (guint32) (sine * CLUTTER_ALPHA_MAX_ALPHA);
}

/**
 * clutter_sine_in_func:
 * @alpha: a #ClutterAlpha
 * @dummy: unused argument
 *
 * Convenience alpha function for sin(x) over the interval [0, pi/2].
 *
 * You can use this function as the alpha function for
 * clutter_alpha_set_func().
 *
 * Return value: an alpha value.
 *
 * Since: 1.0
 */
guint32
clutter_sine_out_func (ClutterAlpha *alpha,
                       gpointer      dummy)
{
  ClutterTimeline *timeline;
  gint             frame;
  gint             n_frames;
  float            radians;
  float            sine;

  timeline = clutter_alpha_get_timeline (alpha);
  frame    = clutter_timeline_get_current_frame (timeline);
  n_frames = clutter_timeline_get_n_frames (timeline);

  radians = ((float)frame / n_frames) * (G_PI / 2);
  sine = sinf (radians);

  return (guint32) (sine * CLUTTER_ALPHA_MAX_ALPHA);
}

/**
 * clutter_sine_in_out_func:
 * @alpha: a #ClutterAlpha
 * @dummy: unused argument
 *
 * Convenience alpha function for (sin(x) + 1) / 2 over the
 * interval [-pi/2, pi/2].
 *
 * You can use this function as the alpha function for
 * clutter_alpha_set_func().
 *
 * Return value: an alpha value.
 *
 * Since: 1.0
 */
guint32
clutter_sine_in_out_func (ClutterAlpha *alpha,
                          gpointer      dummy)
{
  ClutterTimeline *timeline;
  gint             frame;
  gint             n_frames;
  float            radians;
  float            sine;

  timeline = clutter_alpha_get_timeline (alpha);
  frame    = clutter_timeline_get_current_frame (timeline);
  n_frames = clutter_timeline_get_n_frames (timeline);

  radians = ((float)frame / n_frames) * G_PI;
  sine = sinf (radians - (G_PI / 2));

  /* shift from range [-1, 1] -> [0, 1] */
  sine = (sine + 1.0) / 2.0;

  return (guint32) (sine * CLUTTER_ALPHA_MAX_ALPHA);
}

/**
 * CLUTTER_ALPHA_SQUARE:
 *
 * Convenience symbol for clutter_square_func().
 *
 * Since: 0.4
 *
 * Deprecated: 1.0: Use clutter_square_func() instead
 */

/**
 * clutter_square_func:
 * @alpha: a #ClutterAlpha
 * @dummy: unused argument
 *
 * Convenience alpha function for a square wave. You can use this
 * function as the alpha function for clutter_alpha_set_func().
 *
 * Return value: an alpha value
 *
 * Since: 0.4
 */
guint32
clutter_square_func (ClutterAlpha *alpha,
                     gpointer      dummy)
{
  ClutterTimeline *timeline;
  gint current_frame_num, n_frames;

  timeline = clutter_alpha_get_timeline (alpha);

  current_frame_num = clutter_timeline_get_current_frame (timeline);
  n_frames = clutter_timeline_get_n_frames (timeline);

  return (current_frame_num > (n_frames / 2)) ? CLUTTER_ALPHA_MAX_ALPHA
                                              : 0;
}

/**
 * CLUTTER_ALPHA_SMOOTHSTEP_INC:
 *
 * Convenience symbol for clutter_smoothstep_inc_func().
 *
 * Since: 0.4
 */

/**
 * clutter_smoothstep_inc_func:
 * @alpha: a #ClutterAlpha
 * @dummy: unused
 *
 * Convenience alpha function for a smoothstep curve. You can use this
 * function as the alpha function for clutter_alpha_set_func().
 *
 * Return value: an alpha value
 *
 * Since: 0.4
 */
guint32
clutter_smoothstep_inc_func (ClutterAlpha  *alpha,
			     gpointer       dummy)
{
  ClutterTimeline    *timeline;
  gint                frame;
  gint                n_frames;
  float               r;
  float               x;

  /*
   * The smoothstep function uses f(x) = -2x^3 + 3x^2 where x is from <0,1>,
   * and precission is critical.
   */
  timeline = clutter_alpha_get_timeline (alpha);
  frame    = clutter_timeline_get_current_frame (timeline);
  n_frames = clutter_timeline_get_n_frames (timeline);

  x = (float)frame / n_frames;

  /*
   * f(x) = -2x^3 + 3x^2
   */
  r = -2 * x * x * x + 3 * x * x;

  return  (r * CLUTTER_ALPHA_MAX_ALPHA);
}

/**
 * CLUTTER_ALPHA_SMOOTHSTEP_DEC:
 *
 * Convenience symbol for clutter_smoothstep_dec_func().
 *
 * Since: 0.4
 */

/**
 * clutter_smoothstep_dec_func:
 * @alpha: a #ClutterAlpha
 * @dummy: unused
 *
 * Convenience alpha function for a downward smoothstep curve. You can use
 * this function as the alpha function for clutter_alpha_set_func().
 *
 * Return value: an alpha value
 *
 * Since: 0.4
 */
guint32
clutter_smoothstep_dec_func (ClutterAlpha  *alpha,
			     gpointer       dummy)
{
  return CLUTTER_ALPHA_MAX_ALPHA - clutter_smoothstep_inc_func (alpha, dummy);
}

/**
 * CLUTTER_ALPHA_EXP_INC:
 *
 * Convenience symbol for clutter_exp_inc_func()
 *
 * Since: 0.4
 */

/**
 * clutter_exp_inc_func:
 * @alpha: a #ClutterAlpha
 * @dummy: unused argument
 *
 * Convenience alpha function for a 2^x curve. You can use this function as the
 * alpha function for clutter_alpha_set_func().
 *
 * Return value: an alpha value.
 *
 * Since: 0.4
 */
guint32 
clutter_exp_inc_func (ClutterAlpha *alpha,
		      gpointer      dummy)
{
  ClutterTimeline * timeline;
  gint              frame;
  gint              n_frames;
  ClutterFixed      x;
  ClutterFixed      x_alpha_max = 0x100000;
  guint32           result;
  
  /*
   * Choose x_alpha_max such that
   * 
   *   (2^x_alpha_max) - 1 == CLUTTER_ALPHA_MAX_ALPHA
   */
  /* XXX: If this fails:
   * Adjust x_alpha_max to match CLUTTER_ALPHA_MAX_ALPHA */
  g_assert (CLUTTER_ALPHA_MAX_ALPHA == 65535.0);
  
  timeline = clutter_alpha_get_timeline (alpha);
  frame    = clutter_timeline_get_current_frame (timeline);
  n_frames = clutter_timeline_get_n_frames (timeline);

  x =  x_alpha_max * frame / n_frames;

  result = CLAMP (powf (2, x) - 1, 0, CLUTTER_ALPHA_MAX_ALPHA);

  return result;
}

/**
 * CLUTTER_ALPHA_EXP_DEC:
 *
 * Convenience symbold for clutter_exp_dec_func().
 *
 * Since: 0.4
 */

/**
 * clutter_exp_dec_func:
 * @alpha: a #ClutterAlpha
 * @dummy: unused argument
 *
 * Convenience alpha function for a decreasing 2^x curve. You can use this
 * function as the alpha function for clutter_alpha_set_func().
 *
 * Return value: an alpha value.
 *
 * Since: 0.4
 */
guint32 
clutter_exp_dec_func (ClutterAlpha *alpha,
		      gpointer      dummy)
{
  ClutterTimeline * timeline;
  gint              frame;
  gint              n_frames;
  ClutterFixed      x;
  ClutterFixed      x_alpha_max = 0x100000;
  guint32           result;
  
  /*
   * Choose x_alpha_max such that
   * 
   *   (2^x_alpha_max) - 1 == CLUTTER_ALPHA_MAX_ALPHA
   */
  /* XXX: If this fails:
   * Adjust x_alpha_max to match CLUTTER_ALPHA_MAX_ALPHA */
  g_assert (CLUTTER_ALPHA_MAX_ALPHA == 65535.0);
  
  timeline = clutter_alpha_get_timeline (alpha);
  frame    = clutter_timeline_get_current_frame (timeline);
  n_frames = clutter_timeline_get_n_frames (timeline);

  x =  (x_alpha_max * (n_frames - frame)) / n_frames;

  result = CLAMP (powf (2, x) - 1, 0, CLUTTER_ALPHA_MAX_ALPHA);

  return result;
}

static inline gdouble
clutter_cubic_bezier (ClutterAlpha *alpha,
                      gdouble       x_1,
                      gdouble       y_1,
                      gdouble       x_2,
                      gdouble       y_2)
{
  ClutterTimeline *timeline;
  gdouble t, b_t, res;

  /* the cubic bezier has a parametric form of:
   *
   * B(t) =        (1 - t)^3 * P_0
   *      + 3t   * (1 - t)^2 * P_1
   *      + 3t^2 * (1 - t)   * P_2
   *      + t^3              * P_3      (with t included in [0, 1])
   *
   * the P_0 and P_3 points are set to (0, 0) and (1, 1) respectively,
   * and the curve never passes through P_1 and P_2 - with these two
   * points merely acting as control points for the curve starting
   * from P_0 and ending at P_3.
   *
   * since the starting point is (0, 0) we can simplify the previous
   * parametric form to:
   *
   * B(t) = 3t   * (1 - t)^2 * P_1
   *      + 3t^2 * (1 - t)   * P_2
   *      + t^3              * P_3      (with t included in [0, 1])
   *
   * and, similarly, since the final point is (1, 1) we can simplify
   * it further to:
   *
   * B(t) = 3t   * (1 - t)^2 * P_1
   *      + 3t^2 * (1 - t)   * P_2
   *      + t^3                         (with t included in [0, 1])
   *
   * since an alpha function has only a time parameter and we have two
   * coordinates for each point, we pass the time as the first
   * coordinate for the point and then we solve the cubic beziér curve
   * for the second coordinate at the same point.
   */

  timeline  = clutter_alpha_get_timeline (alpha);
  t = clutter_timeline_get_progress (timeline);

  b_t = 3 * t          * pow (1 - t, 2) * x_1
      + 3 * pow (t, 2) * (1 - t)        * x_2
      + pow (t, 3);

  res = 3 * b_t          * pow (1 - b_t, 2) * y_1
      + 3 * pow (b_t, 2) * (1 - b_t)        * y_2
      + pow (b_t, 3);

  return res;
}

/**
 * clutter_ease_in_func:
 * @alpha: a #ClutterAlpha
 * @dummy: unused argument
 *
 * Convenience alpha function for a cubic Beziér curve with control
 * points at (0.42, 0) and (1, 0). You can use this function as the
 * alpha function for clutter_alpha_set_func().
 *
 * Return value: an alpha value.
 *
 * Since: 1.0
 */
guint32
clutter_ease_in_func (ClutterAlpha *alpha,
                      gpointer      dummy)
{
  gdouble res;

  res = clutter_cubic_bezier (alpha, 0.42, 0, 1, 0);

  return CLAMP (res * CLUTTER_ALPHA_MAX_ALPHA, 0, CLUTTER_ALPHA_MAX_ALPHA);
}

/**
 * clutter_ease_out_func:
 * @alpha: a #ClutterAlpha
 * @dummy: unused argument
 *
 * Convenience alpha function for a cubic Beziér curve with control
 * points at (0, 0) and (0.58, 1). You can use this function as the
 * alpha function for clutter_alpha_set_func().
 *
 * Return value: an alpha value.
 *
 * Since: 1.0
 */
guint32
clutter_ease_out_func (ClutterAlpha *alpha,
                       gpointer      dummy)
{
  gdouble res;

  res = clutter_cubic_bezier (alpha, 0, 0, 0.58, 1);

  return CLAMP (res * CLUTTER_ALPHA_MAX_ALPHA, 0, CLUTTER_ALPHA_MAX_ALPHA);
}

/**
 * clutter_ease_in_out_func:
 * @alpha: a #ClutterAlpha
 * @dummy: unused argument
 *
 * Convenience alpha function for a cubic Beziér curve with control
 * points at (0.42, 0) and (0.58, 1). You can use this function as
 * the alpha function for clutter_alpha_set_func().
 *
 * Return value: an alpha value.
 *
 * Since: 1.0
 */
guint32
clutter_ease_in_out_func (ClutterAlpha *alpha,
                          gpointer      dummy)
{
  gdouble res;

  res = clutter_cubic_bezier (alpha, 0.42, 0, 0.58, 1);

  return CLAMP (res * CLUTTER_ALPHA_MAX_ALPHA, 0, CLUTTER_ALPHA_MAX_ALPHA);
}

guint32
clutter_exp_in_func (ClutterAlpha *alpha,
                     gpointer      dummy)
{
  ClutterTimeline *timeline;
  gdouble          progress, res;

  timeline = clutter_alpha_get_timeline (alpha);
  progress = clutter_timeline_get_progress (timeline);

  res = pow (2, 10 * (progress - 1));
  res = CLAMP (res * CLUTTER_ALPHA_MAX_ALPHA, 0, CLUTTER_ALPHA_MAX_ALPHA);

  return res;
}

guint32
clutter_exp_out_func (ClutterAlpha *alpha,
                      gpointer      dummy)
{
  ClutterTimeline *timeline;
  gdouble          progress, res;

  timeline = clutter_alpha_get_timeline (alpha);
  progress = clutter_timeline_get_progress (timeline);

  res = -pow (2, (-10 * progress)) + 1;
  res = CLAMP (res * CLUTTER_ALPHA_MAX_ALPHA, 0, CLUTTER_ALPHA_MAX_ALPHA);

  return res;
}

guint32
clutter_exp_in_out_func (ClutterAlpha *alpha,
                         gpointer      dummy)
{
  ClutterTimeline *timeline;
  gdouble          progress, res;

  timeline = clutter_alpha_get_timeline (alpha);
  progress = clutter_timeline_get_progress (timeline);

  if (progress < 0.5)
    res = 0.5 * pow (2, (10 * (progress - 1)));
  else
    res = 0.5 * -pow (2, (-10 * progress)) + 1;

  res = CLAMP (res * CLUTTER_ALPHA_MAX_ALPHA, 0, CLUTTER_ALPHA_MAX_ALPHA);
=======
  alpha_data = g_slice_new (AlphaData);
  alpha_data->closure_set = TRUE;
  alpha_data->closure = closure;
>>>>>>> ac1a0d56

  return register_alpha_internal (alpha_data);
}<|MERGE_RESOLUTION|>--- conflicted
+++ resolved
@@ -1197,895 +1197,9 @@
 
   g_return_val_if_fail (closure != NULL, 0);
 
-<<<<<<< HEAD
-  data = g_slice_new (AlphaData);
-  data->closure_set = TRUE;
-  data->closure = closure;
-
-  if (G_UNLIKELY (clutter_alphas == NULL))
-    clutter_alphas = g_ptr_array_new ();
-
-  g_ptr_array_add (clutter_alphas, data);
-
-  return clutter_alphas->len + CLUTTER_ANIMATION_LAST;
-}
-
-/**
- * clutter_ramp_inc_func:
- * @alpha: a #ClutterAlpha
- * @dummy: unused argument
- *
- * Convenience alpha function for a monotonic increasing ramp. You
- * can use this function as the alpha function for clutter_alpha_set_func().
- *
- * Return value: an alpha value.
- *
- * Since: 0.2
- */
-guint32
-clutter_ramp_inc_func (ClutterAlpha *alpha,
-                       gpointer      dummy)
-{
-  ClutterTimeline *timeline;
-  gint current_frame_num, n_frames;
-
-  timeline = clutter_alpha_get_timeline (alpha);
-
-  current_frame_num = clutter_timeline_get_current_frame (timeline);
-  n_frames = clutter_timeline_get_n_frames (timeline);
-
-  return (current_frame_num * CLUTTER_ALPHA_MAX_ALPHA) / n_frames;
-}
-
-/**
- * CLUTTER_ALPHA_RAMP_DEC:
- *
- * Convenience symbol for clutter_ramp_dec_func().
- *
- * Since: 0.2
- */
-
-/**
- * clutter_ramp_dec_func:
- * @alpha: a #ClutterAlpha
- * @dummy: unused argument
- *
- * Convenience alpha function for a monotonic decreasing ramp. You
- * can use this function as the alpha function for clutter_alpha_set_func().
- *
- * Return value: an alpha value.
- *
- * Since: 0.2
- */
-guint32
-clutter_ramp_dec_func (ClutterAlpha *alpha,
-                       gpointer      dummy)
-{
-  ClutterTimeline *timeline;
-  gint current_frame_num, n_frames;
-
-  timeline = clutter_alpha_get_timeline (alpha);
-
-  current_frame_num = clutter_timeline_get_current_frame (timeline);
-  n_frames = clutter_timeline_get_n_frames (timeline);
-
-  return (n_frames - current_frame_num)
-         * CLUTTER_ALPHA_MAX_ALPHA
-         / n_frames;
-}
-
-/**
- * CLUTTER_ALPHA_RAMP:
- *
- * Convenience symbol for clutter_ramp_func().
- *
- * Since: 0.2
- */
-
-/**
- * clutter_ramp_func:
- * @alpha: a #ClutterAlpha
- * @dummy: unused argument
- *
- * Convenience alpha function for a full ramp function (increase for
- * half the time, decrease for the remaining half). You can use this
- * function as the alpha function for clutter_alpha_set_func().
- *
- * Return value: an alpha value.
- *
- * Since: 0.2
- */
-guint32
-clutter_ramp_func (ClutterAlpha *alpha,
-                   gpointer      dummy)
-{
-  ClutterTimeline *timeline;
-  gint current_frame_num, n_frames;
-
-  timeline = clutter_alpha_get_timeline (alpha);
-
-  current_frame_num = clutter_timeline_get_current_frame (timeline);
-  n_frames = clutter_timeline_get_n_frames (timeline);
-
-  if (current_frame_num > (n_frames / 2))
-    {
-      return (n_frames - current_frame_num)
-             * CLUTTER_ALPHA_MAX_ALPHA
-             / (n_frames / 2);
-    }
-  else
-    {
-      return current_frame_num
-             * CLUTTER_ALPHA_MAX_ALPHA
-             / (n_frames / 2);
-    }
-}
-
-#if 0
-/*
- * The following three functions are left in place for reference
- * purposes.
- */
-static guint32
-sincx1024_func (ClutterAlpha *alpha, 
-		float  angle,
-		ClutterFixed  offset)
-{
-  ClutterTimeline *timeline;
-  gint current_frame_num, n_frames;
-  float x;
-  ClutterFixed sine;
-  
-  timeline = clutter_alpha_get_timeline (alpha);
-
-  current_frame_num = clutter_timeline_get_current_frame (timeline);
-  n_frames = clutter_timeline_get_n_frames (timeline);
-
-  x = angle * current_frame_num / n_frames;
-
-  x -= (512 * 512 / angle);
-  
-  sine = ((cogl_angle_sin (x) + offset) / 2)
-       * CLUTTER_ALPHA_MAX_ALPHA;
-
-  sine = sine >> COGL_FIXED_Q;
-
-  return sine;
-}
-
-static guint32
-sincx_func (ClutterAlpha *alpha, 
-	    ClutterFixed  angle,
-	    ClutterFixed  offset)
-{
-  ClutterTimeline *timeline;
-  gint current_frame_num, n_frames;
-  ClutterFixed x, sine;
-  
-  timeline = clutter_alpha_get_timeline (alpha);
-
-  current_frame_num = clutter_timeline_get_current_frame (timeline);
-  n_frames = clutter_timeline_get_n_frames (timeline);
-
-  x = angle * current_frame_num / n_frames;
-  x = CLUTTER_FIXED_MUL (x, CFX_PI)
-    - CLUTTER_FIXED_DIV (CFX_PI, angle);
-
-  sine = (cogl_angle_sin (x) + offset) / 2;
-
-  CLUTTER_NOTE (ALPHA, "sine: %2f\n", CLUTTER_FIXED_TO_DOUBLE (sine));
-
-  return  (sine * CLUTTER_ALPHA_MAX_ALPHA);
-}
-
-/* NB: angle is not in radians but in muliples of PI, i.e., 2.0
- * represents full circle.
- */
-static guint32
-sinc_func (ClutterAlpha *alpha, 
-	   float         angle,
-	   float         offset)
-{
-  ClutterTimeline *timeline;
-  gint current_frame_num, n_frames;
-  gdouble x, sine;
-  
-  timeline = clutter_alpha_get_timeline (alpha);
-
-  current_frame_num = clutter_timeline_get_current_frame (timeline);
-  n_frames = clutter_timeline_get_n_frames (timeline);
-
-  /* FIXME: fixed point, and fixed point sine() */
-
-  x = (gdouble) (current_frame_num * angle * G_PI) / n_frames ;
-  sine = (sin (x - (G_PI / angle)) + offset) * 0.5f;
-
-  CLUTTER_NOTE (ALPHA, "sine: %2f\n",sine);
-
-  return COGL_FLOAT_TO_INT ((sine * (gdouble) CLUTTER_ALPHA_MAX_ALPHA));
-}
-#endif
-
-/**
- * CLUTTER_ALPHA_SINE:
- *
- * Convenience symbol for clutter_sine_func().
- *
- * Since: 0.2
- */
-
-/**
- * clutter_sine_func:
- * @alpha: a #ClutterAlpha
- * @dummy: unused argument
- *
- * Convenience alpha function for a sine wave. You can use this
- * function as the alpha function for clutter_alpha_set_func().
- *
- * Return value: an alpha value.
- *
- * Since: 0.2
- */
-guint32 
-clutter_sine_func (ClutterAlpha *alpha,
-                   gpointer      dummy)
-{
-#if 1
-  ClutterTimeline *timeline;
-  gint current_frame_num, n_frames;
-  float radians, sine;
-  
-  timeline = clutter_alpha_get_timeline (alpha);
-
-  current_frame_num = clutter_timeline_get_current_frame (timeline);
-  n_frames = clutter_timeline_get_n_frames (timeline);
-
-  radians = ((float)current_frame_num / n_frames) * (2.0 * G_PI);
-  sine = sinf (radians);
-
-  /* shift from range [-1, 1] -> [0, 1] */
-  sine = (sine + 1.0) / 2.0;
-
-  CLUTTER_NOTE (ALPHA, "sine: %2f\n", sine);
-
-  return sine * CLUTTER_ALPHA_MAX_ALPHA;
-#elif 0
-    return sinc_func (alpha, 2.0, 1.0);
-#elif 0
-    /* 2.0 above represents full circle */
-    return sincx1024_func (alpha, 1024, 1.0);
-#endif
-}
-
-/**
- * CLUTTER_ALPHA_SINE_INC:
- *
- * Convenience symbol for clutter_sine_inc_func().
- *
- * Since: 0.2
- */
-
-/**
- * clutter_sine_inc_func:
- * @alpha: a #ClutterAlpha
- * @dummy: unused argument
- *
- * Convenience alpha function for a sine wave over interval [0, pi / 2].
- * You can use this function as the alpha function for
- * clutter_alpha_set_func().
- *
- * Return value: an alpha value.
- *
- * Since: 0.2
- */
-guint32 
-clutter_sine_inc_func (ClutterAlpha *alpha,
-		       gpointer      dummy)
-{
-  ClutterTimeline * timeline;
-  gint              frame;
-  gint              n_frames;
-  float             radians;
-  float             sine;
-  
-  timeline = clutter_alpha_get_timeline (alpha);
-  frame    = clutter_timeline_get_current_frame (timeline);
-  n_frames = clutter_timeline_get_n_frames (timeline);
-
-  radians = ((float)frame / n_frames) * (G_PI / 2);
-  sine = sinf (radians);
-
-  return (guint32) (sine * CLUTTER_ALPHA_MAX_ALPHA);
-}
-
-/**
- * CLUTTER_ALPHA_SINE_DEC:
- *
- * Convenience symbol for clutter_sine_dec_func().
- *
- * Since: 0.2
- */
-
-/**
- * clutter_sine_dec_func:
- * @alpha: a #ClutterAlpha
- * @dummy: unused argument
- *
- * Convenience alpha function for a sine wave over interval [pi / 2, pi].
- * You can use this function as the alpha function for
- * clutter_alpha_set_func().
- *
- * Return value: an alpha value.
- *
- * Since: 0.4
- */
-guint32 
-clutter_sine_dec_func (ClutterAlpha *alpha,
-		       gpointer      dummy)
-{
-  ClutterTimeline * timeline;
-  gint              frame;
-  gint              n_frames;
-  float             radians;
-  float             sine;
-  
-  timeline = clutter_alpha_get_timeline (alpha);
-  frame    = clutter_timeline_get_current_frame (timeline);
-  n_frames = clutter_timeline_get_n_frames (timeline);
-
-  radians = ((float)frame / n_frames) * (G_PI / 2);
-  sine = sinf (radians + (G_PI / 2));
-
-  return (guint32) (sine * CLUTTER_ALPHA_MAX_ALPHA);
-}
-
-/**
- * CLUTTER_ALPHA_SINE_HALF:
- *
- * Convenience symbol for clutter_sine_half_func().
- *
- * Since: 0.4
- */
-
-/**
- * clutter_sine_half_func:
- * @alpha: a #ClutterAlpha
- * @dummy: unused argument
- *
- * Convenience alpha function for a sine wave over interval [0, pi].
- * You can use this function as the alpha function for
- * clutter_alpha_set_func().
- *
- * Return value: an alpha value.
- *
- * Since: 0.4
- */
-guint32 
-clutter_sine_half_func (ClutterAlpha *alpha,
-			gpointer      dummy)
-{
-  ClutterTimeline *timeline;
-  gint             frame;
-  gint             n_frames;
-  float            radians;
-  float            sine;
-  
-  timeline = clutter_alpha_get_timeline (alpha);
-  frame    = clutter_timeline_get_current_frame (timeline);
-  n_frames = clutter_timeline_get_n_frames (timeline);
-
-  radians = ((float)frame / n_frames) * G_PI;
-  sine = sinf (radians);
-
-  return (guint32) (sine * CLUTTER_ALPHA_MAX_ALPHA);
-}
-
-/**
- * clutter_sine_in_func:
- * @alpha: a #ClutterAlpha
- * @dummy: unused argument
- *
- * Convenience alpha function for (sin(x) + 1) over the
- * interval [-pi/2, 0].
- *
- * You can use this function as the alpha function for
- * clutter_alpha_set_func().
- *
- * Return value: an alpha value.
- *
- * Since: 1.0
- */
-guint32
-clutter_sine_in_func (ClutterAlpha *alpha,
-                      gpointer      dummy)
-{
-  ClutterTimeline *timeline;
-  gint             frame;
-  gint             n_frames;
-  float            radians;
-  float            sine;
-
-  timeline = clutter_alpha_get_timeline (alpha);
-  frame    = clutter_timeline_get_current_frame (timeline);
-  n_frames = clutter_timeline_get_n_frames (timeline);
-
-  radians = ((float)frame / n_frames) * (G_PI / 2);
-  sine = sinf (radians - (G_PI / 2));
-
-  /* shift from range [-1, 0] -> [0, 1] */
-  sine = sine + 1.0;
-
-  return (guint32) (sine * CLUTTER_ALPHA_MAX_ALPHA);
-}
-
-/**
- * clutter_sine_in_func:
- * @alpha: a #ClutterAlpha
- * @dummy: unused argument
- *
- * Convenience alpha function for sin(x) over the interval [0, pi/2].
- *
- * You can use this function as the alpha function for
- * clutter_alpha_set_func().
- *
- * Return value: an alpha value.
- *
- * Since: 1.0
- */
-guint32
-clutter_sine_out_func (ClutterAlpha *alpha,
-                       gpointer      dummy)
-{
-  ClutterTimeline *timeline;
-  gint             frame;
-  gint             n_frames;
-  float            radians;
-  float            sine;
-
-  timeline = clutter_alpha_get_timeline (alpha);
-  frame    = clutter_timeline_get_current_frame (timeline);
-  n_frames = clutter_timeline_get_n_frames (timeline);
-
-  radians = ((float)frame / n_frames) * (G_PI / 2);
-  sine = sinf (radians);
-
-  return (guint32) (sine * CLUTTER_ALPHA_MAX_ALPHA);
-}
-
-/**
- * clutter_sine_in_out_func:
- * @alpha: a #ClutterAlpha
- * @dummy: unused argument
- *
- * Convenience alpha function for (sin(x) + 1) / 2 over the
- * interval [-pi/2, pi/2].
- *
- * You can use this function as the alpha function for
- * clutter_alpha_set_func().
- *
- * Return value: an alpha value.
- *
- * Since: 1.0
- */
-guint32
-clutter_sine_in_out_func (ClutterAlpha *alpha,
-                          gpointer      dummy)
-{
-  ClutterTimeline *timeline;
-  gint             frame;
-  gint             n_frames;
-  float            radians;
-  float            sine;
-
-  timeline = clutter_alpha_get_timeline (alpha);
-  frame    = clutter_timeline_get_current_frame (timeline);
-  n_frames = clutter_timeline_get_n_frames (timeline);
-
-  radians = ((float)frame / n_frames) * G_PI;
-  sine = sinf (radians - (G_PI / 2));
-
-  /* shift from range [-1, 1] -> [0, 1] */
-  sine = (sine + 1.0) / 2.0;
-
-  return (guint32) (sine * CLUTTER_ALPHA_MAX_ALPHA);
-}
-
-/**
- * CLUTTER_ALPHA_SQUARE:
- *
- * Convenience symbol for clutter_square_func().
- *
- * Since: 0.4
- *
- * Deprecated: 1.0: Use clutter_square_func() instead
- */
-
-/**
- * clutter_square_func:
- * @alpha: a #ClutterAlpha
- * @dummy: unused argument
- *
- * Convenience alpha function for a square wave. You can use this
- * function as the alpha function for clutter_alpha_set_func().
- *
- * Return value: an alpha value
- *
- * Since: 0.4
- */
-guint32
-clutter_square_func (ClutterAlpha *alpha,
-                     gpointer      dummy)
-{
-  ClutterTimeline *timeline;
-  gint current_frame_num, n_frames;
-
-  timeline = clutter_alpha_get_timeline (alpha);
-
-  current_frame_num = clutter_timeline_get_current_frame (timeline);
-  n_frames = clutter_timeline_get_n_frames (timeline);
-
-  return (current_frame_num > (n_frames / 2)) ? CLUTTER_ALPHA_MAX_ALPHA
-                                              : 0;
-}
-
-/**
- * CLUTTER_ALPHA_SMOOTHSTEP_INC:
- *
- * Convenience symbol for clutter_smoothstep_inc_func().
- *
- * Since: 0.4
- */
-
-/**
- * clutter_smoothstep_inc_func:
- * @alpha: a #ClutterAlpha
- * @dummy: unused
- *
- * Convenience alpha function for a smoothstep curve. You can use this
- * function as the alpha function for clutter_alpha_set_func().
- *
- * Return value: an alpha value
- *
- * Since: 0.4
- */
-guint32
-clutter_smoothstep_inc_func (ClutterAlpha  *alpha,
-			     gpointer       dummy)
-{
-  ClutterTimeline    *timeline;
-  gint                frame;
-  gint                n_frames;
-  float               r;
-  float               x;
-
-  /*
-   * The smoothstep function uses f(x) = -2x^3 + 3x^2 where x is from <0,1>,
-   * and precission is critical.
-   */
-  timeline = clutter_alpha_get_timeline (alpha);
-  frame    = clutter_timeline_get_current_frame (timeline);
-  n_frames = clutter_timeline_get_n_frames (timeline);
-
-  x = (float)frame / n_frames;
-
-  /*
-   * f(x) = -2x^3 + 3x^2
-   */
-  r = -2 * x * x * x + 3 * x * x;
-
-  return  (r * CLUTTER_ALPHA_MAX_ALPHA);
-}
-
-/**
- * CLUTTER_ALPHA_SMOOTHSTEP_DEC:
- *
- * Convenience symbol for clutter_smoothstep_dec_func().
- *
- * Since: 0.4
- */
-
-/**
- * clutter_smoothstep_dec_func:
- * @alpha: a #ClutterAlpha
- * @dummy: unused
- *
- * Convenience alpha function for a downward smoothstep curve. You can use
- * this function as the alpha function for clutter_alpha_set_func().
- *
- * Return value: an alpha value
- *
- * Since: 0.4
- */
-guint32
-clutter_smoothstep_dec_func (ClutterAlpha  *alpha,
-			     gpointer       dummy)
-{
-  return CLUTTER_ALPHA_MAX_ALPHA - clutter_smoothstep_inc_func (alpha, dummy);
-}
-
-/**
- * CLUTTER_ALPHA_EXP_INC:
- *
- * Convenience symbol for clutter_exp_inc_func()
- *
- * Since: 0.4
- */
-
-/**
- * clutter_exp_inc_func:
- * @alpha: a #ClutterAlpha
- * @dummy: unused argument
- *
- * Convenience alpha function for a 2^x curve. You can use this function as the
- * alpha function for clutter_alpha_set_func().
- *
- * Return value: an alpha value.
- *
- * Since: 0.4
- */
-guint32 
-clutter_exp_inc_func (ClutterAlpha *alpha,
-		      gpointer      dummy)
-{
-  ClutterTimeline * timeline;
-  gint              frame;
-  gint              n_frames;
-  ClutterFixed      x;
-  ClutterFixed      x_alpha_max = 0x100000;
-  guint32           result;
-  
-  /*
-   * Choose x_alpha_max such that
-   * 
-   *   (2^x_alpha_max) - 1 == CLUTTER_ALPHA_MAX_ALPHA
-   */
-  /* XXX: If this fails:
-   * Adjust x_alpha_max to match CLUTTER_ALPHA_MAX_ALPHA */
-  g_assert (CLUTTER_ALPHA_MAX_ALPHA == 65535.0);
-  
-  timeline = clutter_alpha_get_timeline (alpha);
-  frame    = clutter_timeline_get_current_frame (timeline);
-  n_frames = clutter_timeline_get_n_frames (timeline);
-
-  x =  x_alpha_max * frame / n_frames;
-
-  result = CLAMP (powf (2, x) - 1, 0, CLUTTER_ALPHA_MAX_ALPHA);
-
-  return result;
-}
-
-/**
- * CLUTTER_ALPHA_EXP_DEC:
- *
- * Convenience symbold for clutter_exp_dec_func().
- *
- * Since: 0.4
- */
-
-/**
- * clutter_exp_dec_func:
- * @alpha: a #ClutterAlpha
- * @dummy: unused argument
- *
- * Convenience alpha function for a decreasing 2^x curve. You can use this
- * function as the alpha function for clutter_alpha_set_func().
- *
- * Return value: an alpha value.
- *
- * Since: 0.4
- */
-guint32 
-clutter_exp_dec_func (ClutterAlpha *alpha,
-		      gpointer      dummy)
-{
-  ClutterTimeline * timeline;
-  gint              frame;
-  gint              n_frames;
-  ClutterFixed      x;
-  ClutterFixed      x_alpha_max = 0x100000;
-  guint32           result;
-  
-  /*
-   * Choose x_alpha_max such that
-   * 
-   *   (2^x_alpha_max) - 1 == CLUTTER_ALPHA_MAX_ALPHA
-   */
-  /* XXX: If this fails:
-   * Adjust x_alpha_max to match CLUTTER_ALPHA_MAX_ALPHA */
-  g_assert (CLUTTER_ALPHA_MAX_ALPHA == 65535.0);
-  
-  timeline = clutter_alpha_get_timeline (alpha);
-  frame    = clutter_timeline_get_current_frame (timeline);
-  n_frames = clutter_timeline_get_n_frames (timeline);
-
-  x =  (x_alpha_max * (n_frames - frame)) / n_frames;
-
-  result = CLAMP (powf (2, x) - 1, 0, CLUTTER_ALPHA_MAX_ALPHA);
-
-  return result;
-}
-
-static inline gdouble
-clutter_cubic_bezier (ClutterAlpha *alpha,
-                      gdouble       x_1,
-                      gdouble       y_1,
-                      gdouble       x_2,
-                      gdouble       y_2)
-{
-  ClutterTimeline *timeline;
-  gdouble t, b_t, res;
-
-  /* the cubic bezier has a parametric form of:
-   *
-   * B(t) =        (1 - t)^3 * P_0
-   *      + 3t   * (1 - t)^2 * P_1
-   *      + 3t^2 * (1 - t)   * P_2
-   *      + t^3              * P_3      (with t included in [0, 1])
-   *
-   * the P_0 and P_3 points are set to (0, 0) and (1, 1) respectively,
-   * and the curve never passes through P_1 and P_2 - with these two
-   * points merely acting as control points for the curve starting
-   * from P_0 and ending at P_3.
-   *
-   * since the starting point is (0, 0) we can simplify the previous
-   * parametric form to:
-   *
-   * B(t) = 3t   * (1 - t)^2 * P_1
-   *      + 3t^2 * (1 - t)   * P_2
-   *      + t^3              * P_3      (with t included in [0, 1])
-   *
-   * and, similarly, since the final point is (1, 1) we can simplify
-   * it further to:
-   *
-   * B(t) = 3t   * (1 - t)^2 * P_1
-   *      + 3t^2 * (1 - t)   * P_2
-   *      + t^3                         (with t included in [0, 1])
-   *
-   * since an alpha function has only a time parameter and we have two
-   * coordinates for each point, we pass the time as the first
-   * coordinate for the point and then we solve the cubic beziér curve
-   * for the second coordinate at the same point.
-   */
-
-  timeline  = clutter_alpha_get_timeline (alpha);
-  t = clutter_timeline_get_progress (timeline);
-
-  b_t = 3 * t          * pow (1 - t, 2) * x_1
-      + 3 * pow (t, 2) * (1 - t)        * x_2
-      + pow (t, 3);
-
-  res = 3 * b_t          * pow (1 - b_t, 2) * y_1
-      + 3 * pow (b_t, 2) * (1 - b_t)        * y_2
-      + pow (b_t, 3);
-
-  return res;
-}
-
-/**
- * clutter_ease_in_func:
- * @alpha: a #ClutterAlpha
- * @dummy: unused argument
- *
- * Convenience alpha function for a cubic Beziér curve with control
- * points at (0.42, 0) and (1, 0). You can use this function as the
- * alpha function for clutter_alpha_set_func().
- *
- * Return value: an alpha value.
- *
- * Since: 1.0
- */
-guint32
-clutter_ease_in_func (ClutterAlpha *alpha,
-                      gpointer      dummy)
-{
-  gdouble res;
-
-  res = clutter_cubic_bezier (alpha, 0.42, 0, 1, 0);
-
-  return CLAMP (res * CLUTTER_ALPHA_MAX_ALPHA, 0, CLUTTER_ALPHA_MAX_ALPHA);
-}
-
-/**
- * clutter_ease_out_func:
- * @alpha: a #ClutterAlpha
- * @dummy: unused argument
- *
- * Convenience alpha function for a cubic Beziér curve with control
- * points at (0, 0) and (0.58, 1). You can use this function as the
- * alpha function for clutter_alpha_set_func().
- *
- * Return value: an alpha value.
- *
- * Since: 1.0
- */
-guint32
-clutter_ease_out_func (ClutterAlpha *alpha,
-                       gpointer      dummy)
-{
-  gdouble res;
-
-  res = clutter_cubic_bezier (alpha, 0, 0, 0.58, 1);
-
-  return CLAMP (res * CLUTTER_ALPHA_MAX_ALPHA, 0, CLUTTER_ALPHA_MAX_ALPHA);
-}
-
-/**
- * clutter_ease_in_out_func:
- * @alpha: a #ClutterAlpha
- * @dummy: unused argument
- *
- * Convenience alpha function for a cubic Beziér curve with control
- * points at (0.42, 0) and (0.58, 1). You can use this function as
- * the alpha function for clutter_alpha_set_func().
- *
- * Return value: an alpha value.
- *
- * Since: 1.0
- */
-guint32
-clutter_ease_in_out_func (ClutterAlpha *alpha,
-                          gpointer      dummy)
-{
-  gdouble res;
-
-  res = clutter_cubic_bezier (alpha, 0.42, 0, 0.58, 1);
-
-  return CLAMP (res * CLUTTER_ALPHA_MAX_ALPHA, 0, CLUTTER_ALPHA_MAX_ALPHA);
-}
-
-guint32
-clutter_exp_in_func (ClutterAlpha *alpha,
-                     gpointer      dummy)
-{
-  ClutterTimeline *timeline;
-  gdouble          progress, res;
-
-  timeline = clutter_alpha_get_timeline (alpha);
-  progress = clutter_timeline_get_progress (timeline);
-
-  res = pow (2, 10 * (progress - 1));
-  res = CLAMP (res * CLUTTER_ALPHA_MAX_ALPHA, 0, CLUTTER_ALPHA_MAX_ALPHA);
-
-  return res;
-}
-
-guint32
-clutter_exp_out_func (ClutterAlpha *alpha,
-                      gpointer      dummy)
-{
-  ClutterTimeline *timeline;
-  gdouble          progress, res;
-
-  timeline = clutter_alpha_get_timeline (alpha);
-  progress = clutter_timeline_get_progress (timeline);
-
-  res = -pow (2, (-10 * progress)) + 1;
-  res = CLAMP (res * CLUTTER_ALPHA_MAX_ALPHA, 0, CLUTTER_ALPHA_MAX_ALPHA);
-
-  return res;
-}
-
-guint32
-clutter_exp_in_out_func (ClutterAlpha *alpha,
-                         gpointer      dummy)
-{
-  ClutterTimeline *timeline;
-  gdouble          progress, res;
-
-  timeline = clutter_alpha_get_timeline (alpha);
-  progress = clutter_timeline_get_progress (timeline);
-
-  if (progress < 0.5)
-    res = 0.5 * pow (2, (10 * (progress - 1)));
-  else
-    res = 0.5 * -pow (2, (-10 * progress)) + 1;
-
-  res = CLAMP (res * CLUTTER_ALPHA_MAX_ALPHA, 0, CLUTTER_ALPHA_MAX_ALPHA);
-=======
   alpha_data = g_slice_new (AlphaData);
   alpha_data->closure_set = TRUE;
   alpha_data->closure = closure;
->>>>>>> ac1a0d56
 
   return register_alpha_internal (alpha_data);
 }