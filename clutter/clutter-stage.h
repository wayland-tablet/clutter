--- conflicted
+++ resolved
@@ -236,13 +236,10 @@
                                                        gboolean      accept_focus);
 gboolean              clutter_stage_get_accept_focus  (ClutterStage *stage);
 
-<<<<<<< HEAD
-=======
 void                  clutter_stage_set_motion_events_enabled (ClutterStage *stage,
                                                                gboolean      enabled);
 gboolean              clutter_stage_get_motion_events_enabled (ClutterStage *stage);
 
->>>>>>> eae2ab65
 G_END_DECLS
 
 #endif /* __CLUTTER_STAGE_H__ */