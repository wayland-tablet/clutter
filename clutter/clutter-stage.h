--- conflicted
+++ resolved
@@ -237,12 +237,8 @@
                                                        gboolean      accept_focus);
 gboolean              clutter_stage_get_accept_focus  (ClutterStage *stage);
 
-<<<<<<< HEAD
 void                  clutter_stage_get_redraw_clip_bounds    (ClutterStage    *stage,
                                                                cairo_rectangle_int_t *clip);
-
-=======
->>>>>>> 19e66f6d
 void                  clutter_stage_set_motion_events_enabled (ClutterStage *stage,
                                                                gboolean      enabled);
 gboolean              clutter_stage_get_motion_events_enabled (ClutterStage *stage);
